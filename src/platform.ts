import {
  API,
  DynamicPlatformPlugin,
  Logger,
  PlatformAccessory,
  PlatformConfig,
  Service,
  Characteristic,
<<<<<<< HEAD
} from 'homebridge';
import { HttpService, PushRegisterService, PushClient } from 'eufy-node-client';
import { CheckinResponse, FidInstallationResponse, GcmRegisterResponse } from 'eufy-node-client/src/push/fid.model';
import { PLATFORM_NAME, PLUGIN_NAME } from './settings';
import { DoorbellPlatformAccessory } from './doorbell-platform-accessory';
import { DeviceType } from './eufy-types';
import fs from 'fs';

interface EufyPlatformConfig extends PlatformConfig {
  username: string;
  password: string;
  enablePush: boolean;

  ignoreHubSns: string[];
  ignoreDeviceSns: string[];
}

interface PushCredentials {
  fidResponse: FidInstallationResponse;
  checkinResponse: CheckinResponse;
  gcmResponse: GcmRegisterResponse;
}
=======
} from "homebridge";
import { HttpService, PushRegisterService, PushClient } from "eufy-node-client";
import { PLATFORM_NAME, PLUGIN_NAME } from "./settings";
import { DoorbellPlatformAccessory } from "./doorbell-platform-accessory";
import { DeviceType, MessageTypes } from "./eufy-types";
import fs from "fs";
>>>>>>> bce1f054

/**
 * HomebridgePlatform
 * This class is the main constructor for your plugin, this is where you should
 * parse the user config and discover/register accessories with Homebridge.
 */


 
export class EufySecurityHomebridgePlatform implements DynamicPlatformPlugin {
  public readonly Service: typeof Service = this.api.hap.Service;
  public readonly Characteristic: typeof Characteristic = this.api.hap
    .Characteristic;

  // this is used to track restored cached accessories
  public readonly accessories: PlatformAccessory[] = [];

  public httpService: HttpService;

  private config: EufyPlatformConfig;

  constructor(
    public readonly log: Logger,
    config: PlatformConfig,
    public readonly api: API,
  ) {
    this.config = config as EufyPlatformConfig;
    // this.log.debug('Config', this.config);
    this.log.debug('Finished initializing platform:', this.config.name);

    this.httpService = new HttpService(this.config.username, this.config.password);

    // When this event is fired it means Homebridge has restored all cached accessories from disk.
    // Dynamic Platform plugins should only register new accessories after this event was fired,
    // in order to ensure they weren't added to homebridge already. This event can also be used
    // to start discovery of new accessories.
    this.api.on('didFinishLaunching', async () => {
      if (this.config.enablePush) {
        this.log.info('push client enabled');
        await this.setupPushClient();
      } else {
        this.log.info('push client disabled');
      }

      log.debug('Executed didFinishLaunching callback');
      // run the method to discover / register your devices as accessories
      this.discoverDevices();
    });
  }

  async setupPushClient() {
    const storagePath = this.api.user.storagePath();
    const credentialsPath = `${storagePath}/eufy-security-credentials.json`;

    let credentials: PushCredentials;
    if (fs.existsSync(credentialsPath)) {
      this.log.info('credentials found. reusing them...');
      credentials = JSON.parse(fs.readFileSync(credentialsPath).toString());
    } else {
      // Register push credentials
      this.log.info('no credentials found. register new...');
      const pushService = new PushRegisterService();
      credentials = await pushService.createPushCredentials();
      fs.writeFileSync(credentialsPath, JSON.stringify(credentials));
      this.log.info('wait a short time (5sec)...');
      await new Promise((r) => setTimeout(r, 5000));
    }

    // Start push client
    const pushClient = await PushClient.init({
      androidId: credentials.checkinResponse.androidId,
      securityToken: credentials.checkinResponse.securityToken,
    });

    const fcmToken = credentials.gcmResponse.token;
    await new Promise((resolve) => {
      this.httpService
        .registerPushToken(fcmToken)
        .catch((err) => {
          this.log.error('failed to register push token', err);
          resolve(true);
        })
        .then(() => {
          this.log.debug('registered at eufy with:', fcmToken);
          resolve(true);
        });
      setTimeout(() => {
        this.log.error('registering a push token timed out');
        resolve(true);
      }, 20000);
    });

    setInterval(async () => {
      try {
        await this.httpService.pushTokenCheck();
      } catch (err) {
        this.log.warn('failed to confirm push token');
      }
    }, 30 * 1000);

    pushClient.connect((msg) => {
      const matchingUuid = this.api.hap.uuid.generate(msg.payload?.device_sn);
      const knownAccessory = this.accessories.find(
        (accessory) => accessory.UUID === matchingUuid,
      );

      this.log.debug('push message:', msg.payload);

      if (knownAccessory) {
        if (msg.payload?.event_type === MessageTypes.MOTION_DETECTION || msg.payload?.event_type === MessageTypes.FACE_DETECTION) {
          // TODO: Implement motion sensor
        } else if (msg.payload?.event_type === MessageTypes.PRESS_DOORBELL) {
          knownAccessory
            .getService(this.api.hap.Service.Doorbell)!
            .updateCharacteristic(
              this.api.hap.Characteristic.ProgrammableSwitchEvent,
              this.api.hap.Characteristic.ProgrammableSwitchEvent.SINGLE_PRESS,
            );
        }
      }
    });
  }

  /**
   * This function is invoked when homebridge restores cached accessories from disk at startup.
   * It should be used to setup event handlers for characteristics and update respective values.
   */
  configureAccessory(accessory: PlatformAccessory) {
    this.log.info('Loading accessory from cache:', accessory.displayName);

    // add the restored accessory to the accessories cache so we can track if it has already been registered
    this.accessories.push(accessory);
  }

  /**
   * This is an example method showing how to register discovered accessories.
   * Accessories must only be registered once, previously created accessories
   * must not be registered again to prevent "duplicate UUID" errors.
   */
  async discoverDevices() {
    const hubs = await this.httpService.listHubs();

    for (const hub of hubs) {
      if (this.config.ignoreHubSns?.includes(hub.station_sn)) {
        this.log.debug('ignoring station ' + hub.station_sn);
        continue;
      }

      const { station_sn } = hub;

      this.log.debug(
        `found station "${hub.station_name}" (${hub.station_sn}) `,
      );

      const devices = await this.httpService.listDevices({ station_sn });

      for (const device of devices) {
        if (this.config.ignoreDeviceSns?.includes(device.device_sn)) {
          this.log.debug(
            `ignoring device "${device.device_name}" (${device.device_sn})`,
          );
          continue;
        }

        // eslint-disable-next-line @typescript-eslint/no-unused-vars
        const { params, member, station_conn, ...strippedDevice } = device;

        this.log.debug(`found device "${device.device_name}" (${hub.station_sn})
  ID: ${device.device_id}
  Model: ${device.device_model}
  Serial Number: ${device.device_sn}
  Type: ${device.device_type}
  Channel: ${device.device_channel}
        `);
        this.log.debug(
          `device dump: ${{
            ...strippedDevice,
            params: params.map((param) => [
              param.param_id,
              param.param_type,
              param.param_value,
            ]),
          }}`,
        );

        const uuid = this.api.hap.uuid.generate(device.device_sn);
        const existingAccessory = this.accessories.find(
          (accessory) => accessory.UUID === uuid,
        );

        // doorbell
        if (
          [
            DeviceType.BATTERY_DOORBELL,
            DeviceType.BATTERY_DOORBELL_2,
            DeviceType.DOORBELL,
          ].includes(device.device_type)
        ) {
          if (existingAccessory) {
            // the accessory already exists
            this.log.info(
              'Restoring existing accessory from cache:',
              existingAccessory.displayName,
            );
            new DoorbellPlatformAccessory(this, existingAccessory, device);
          } else {
            // the accessory does not yet exist, so we need to create it
            this.log.info('Adding new accessory:', device.device_name);

            // create a new accessory
            const accessory = new this.api.platformAccessory(
              device.device_name,
              uuid,
            );

            // store a copy of the device object in the `accessory.context`
            // the `context` property can be used to store any data about the accessory you may need
            accessory.context.device = device;

            // create the accessory handler for the newly create accessory
            // this is imported from `platformAccessory.ts`
            new DoorbellPlatformAccessory(this, accessory, device);

            // link the accessory to your platform
            this.api.registerPlatformAccessories(PLUGIN_NAME, PLATFORM_NAME, [
              accessory,
            ]);
          }
        }
      }
    }

    // @todo
    // this.api.unregisterPlatformAccessories(PLUGIN_NAME, PLATFORM_NAME, [existingAccessory]);
    // this.log.info('Removing existing accessory from cache:', existingAccessory.displayName);
  }
}<|MERGE_RESOLUTION|>--- conflicted
+++ resolved
@@ -6,13 +6,12 @@
   PlatformConfig,
   Service,
   Characteristic,
-<<<<<<< HEAD
 } from 'homebridge';
 import { HttpService, PushRegisterService, PushClient } from 'eufy-node-client';
 import { CheckinResponse, FidInstallationResponse, GcmRegisterResponse } from 'eufy-node-client/src/push/fid.model';
 import { PLATFORM_NAME, PLUGIN_NAME } from './settings';
 import { DoorbellPlatformAccessory } from './doorbell-platform-accessory';
-import { DeviceType } from './eufy-types';
+import { DeviceType, MessageTypes } from './eufy-types';
 import fs from 'fs';
 
 interface EufyPlatformConfig extends PlatformConfig {
@@ -29,23 +28,12 @@
   checkinResponse: CheckinResponse;
   gcmResponse: GcmRegisterResponse;
 }
-=======
-} from "homebridge";
-import { HttpService, PushRegisterService, PushClient } from "eufy-node-client";
-import { PLATFORM_NAME, PLUGIN_NAME } from "./settings";
-import { DoorbellPlatformAccessory } from "./doorbell-platform-accessory";
-import { DeviceType, MessageTypes } from "./eufy-types";
-import fs from "fs";
->>>>>>> bce1f054
 
 /**
  * HomebridgePlatform
  * This class is the main constructor for your plugin, this is where you should
  * parse the user config and discover/register accessories with Homebridge.
  */
-
-
- 
 export class EufySecurityHomebridgePlatform implements DynamicPlatformPlugin {
   public readonly Service: typeof Service = this.api.hap.Service;
   public readonly Characteristic: typeof Characteristic = this.api.hap
